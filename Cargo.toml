[package]
name = "syn"
version = "1.0.8" # don't forget to update html_root_url and syn.json
authors = ["David Tolnay <dtolnay@gmail.com>"]
license = "MIT OR Apache-2.0"
description = "Parser for Rust source code"
repository = "https://github.com/dtolnay/syn"
documentation = "https://docs.rs/syn"
categories = ["development-tools::procedural-macro-helpers"]
readme = "README.md"
include = [
    "/benches/**",
    "/build.rs",
    "/Cargo.toml",
    "/LICENSE-APACHE",
    "/LICENSE-MIT",
    "/README.md",
    "/src/**",
    "/tests/**",
]
edition = "2018"

[features]
default = ["derive", "parsing", "printing", "clone-impls", "proc-macro"]
derive = []
full = []
parsing = []
printing = ["quote"]
visit = []
visit-mut = []
fold = []
clone-impls = []
extra-traits = []
proc-macro = ["proc-macro2/proc-macro", "quote/proc-macro"]

[dependencies]
proc-macro2 = { version = "1.0", default-features = false }
quote = { version = "1.0", optional = true, default-features = false }
unicode-xid = "0.2"

[dev-dependencies]
<<<<<<< HEAD
flate2 = "1.0"
insta = "0.11"
=======
insta = "0.12"
>>>>>>> 760ffd59
rayon = "1.0"
ref-cast = "1.0"
regex = "1.0"
reqwest = "0.9"
tar = "0.4"
tempfile = "3.1"
termcolor = "1.0"
walkdir = "2.1"

[[bench]]
name = "rust"
harness = false
required-features = ["full", "parsing"]

[[bench]]
name = "file"
required-features = ["full", "parsing"]

[package.metadata.docs.rs]
all-features = true

[package.metadata.playground]
all-features = true

[badges]
travis-ci = { repository = "dtolnay/syn" }

[workspace]
members = ["dev", "json"]<|MERGE_RESOLUTION|>--- conflicted
+++ resolved
@@ -39,12 +39,8 @@
 unicode-xid = "0.2"
 
 [dev-dependencies]
-<<<<<<< HEAD
 flate2 = "1.0"
-insta = "0.11"
-=======
 insta = "0.12"
->>>>>>> 760ffd59
 rayon = "1.0"
 ref-cast = "1.0"
 regex = "1.0"
